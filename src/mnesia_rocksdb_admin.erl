%% -*- mode: erlang; erlang-indent-level: 4; indent-tabs-mode: nil -*-
-module(mnesia_rocksdb_admin).

-behaviour(gen_server).

-export([ ensure_started/0
        , add_aliases/1
        , remove_aliases/1
        , create_table/3           %% (Alias, Name, Props) -> {ok, Ref} | error()
        , delete_table/2           %% (Alias, Name) -> ok
        , load_table/3             %% (Alias, Name, Props) -> ok
        , related_resources/2      %% (Alias, Name) -> [RelatedTab]
        , prep_close/2             %% (Alias, Tab) -> ok
        , get_ref/1                %% (Name) -> Ref | abort()
        , get_ref/2                %% (Name, Default -> Ref | Default
        , request_ref/2            %% (Alias, Name) -> Ref
        , close_table/2
        , clear_table/1
        ]).

-export([ migrate_standalone/2
        , migrate_standalone/3 ]).

-export([ start_link/0
        , init/1
        , handle_info/2
        , handle_call/3
        , handle_cast/2
        , terminate/2
        , code_change/3 ]).

-export([ read_info/1            %% (TRec)
        , read_info/2            %% (Alias, Tab)
        , read_info/4            %% (Alias, Tab, Key, Default)
        , write_info/4           %% (Alias, Tab, Key, Value)
        , delete_info/3          %% (Alias, Tab, Key)
        , write_table_property/3 %% (Alias, Tab, Property)
        ]).

-export([ meta/0
        , get_cached_env/2
        , set_and_cache_env/2 ]).

-include("mnesia_rocksdb.hrl").
-include("mnesia_rocksdb_int.hrl").
-include_lib("hut/include/hut.hrl").

-record(st, {
              backends     = #{} :: #{ alias() => backend() }
            , standalone   = #{} :: #{{alias(), table()} := cf() }
            , default_opts = []  :: [{atom(), _}]
            }).

-type st() :: #st{}.

-type alias()   :: atom().
-type tabname() :: atom().
-type table()   :: tabname()
                 | {admin, alias()}
                 | {tabname(), index, any()}
                 | {tabname(), retainer, any()}.

-type backend() :: #{ db_ref := db_ref()
                    , cf_info := #{ table() := cf() }
                    }.
-type db_ref() :: rocksdb:db_handle().
-type properties() :: [{atom(), any()}].

-type cf() :: mrdb:db_ref().

-type rpt() :: undefined | map().

-type req() :: {create_table, table(), properties()}
             | {delete_table, table()}
             | {load_table, table(), properties()}
             | {related_resources, table()}
             | {get_ref, table()}
             | {add_aliases, [alias()]}
             | {write_table_property, tabname(), tuple()}
             | {remove_aliases, [alias()]}
             | {migrate, [{tabname(), map()}], rpt()}
             | {prep_close, table()}
             | {close_table, table()}
             | {clear_table, table() | cf() }.

-type reason() :: any().
-type reply()  :: any().
-type gen_server_reply() :: {reply, reply(), st()}
                          | {stop, reason(), reply(), st()}.

-type gen_server_noreply() :: {noreply, st()}
                            | {stop, reason(), st()}.

-define(PT_KEY, {mnesia_rocksdb, meta}).

-define(cf_opts_allowed, rdb_type_extractor:extract(rocksdb, cf_options)).
-define(open_opts_allowed, rdb_type_extractor:extract(rocksdb, db_options)).

-spec ensure_started() -> ok.
ensure_started() ->
    case whereis(?MODULE) of
        undefined ->
            do_start();
        _ ->
            ok
    end.

do_start() ->
    stick_rocksdb_dir(),
    application:ensure_all_started(mnesia_rocksdb),
    case mnesia_ext_sup:start_proc(?MODULE, ?MODULE, start_link, [],
                                   [ {restart, permanent}
                                   , {shutdown, 10000}
                                   , {type, worker}
                                   , {modules, [?MODULE]} ]) of
        {ok, _Pid} ->
            ok;
        {error, {already_started, _Pid}} ->
            ok
    end.

put_pt(Name, Value) ->
    Meta = meta(),
    persistent_term:put(?PT_KEY, Meta#{Name => Value}).

put_pts_map(PTs) ->
    Meta = maps:merge(meta(), PTs),
    persistent_term:put(?PT_KEY, Meta).

erase_pt(Name) ->
    Meta = meta(),
    persistent_term:put(?PT_KEY, maps:remove(Name, Meta)).

%% Avoid multiple updates to persistent terms, since each will trigger
%% a gc.
erase_pt_list(Names) ->
    Meta = meta(),
    persistent_term:put(?PT_KEY, maps:without(Names, Meta)).

check_application_defaults(Meta) ->
    Value = application:get_env(mnesia_rocksdb, mnesia_compatible_aborts, false),
    Meta#{ {mnesia_compatible_aborts} => Value }.

get_cached_env(Key, Default) ->
    maps:get({Key}, meta(), Default).

set_and_cache_env_(Key, Value) when is_atom(Key) ->
    Meta = meta(),
    Prev = maps:get({Key}, Meta, undefined),
    application:set_env(mnesia_rocksdb, Key, Value),
    persistent_term:put(?PT_KEY, Meta#{{Key} => Value}),
    Prev.

maybe_initial_meta() ->
    case persistent_term:get(?PT_KEY, undefined) of
       undefined ->
           M = check_application_defaults(#{}),
           persistent_term:put(?PT_KEY, M),
           M;
       M when is_map(M) ->
           M
    end.

meta() ->
    persistent_term:get(?PT_KEY, #{}).

prep_close(Alias, Tab) when is_atom(Tab) ->
    call(Alias, {prep_close, Tab});
prep_close(_, _) ->
    ok.

get_pt(Name, Default) ->
    maps:get(Name, meta(), Default).

set_and_cache_env(Key, Value) ->
    gen_server:call(?MODULE, {set_and_cache_env, Key, Value}).

create_table(Alias, Name, Props) ->
    call(Alias, {create_table, Name, Props}).

-spec delete_table(alias(), tabname()) -> ok.
delete_table(Alias, Name) ->
    call(Alias, {delete_table, Name}).

load_table(Alias, Name, Props) ->
    call(Alias, {load_table, Name, Props}).

related_resources(Alias, Name) ->
    if is_atom(Name) ->
            call(Alias, {related_resources, Name});
       true ->
            []
    end.

get_ref(Name) ->
    case get_ref(Name, error) of
        error ->
            mnesia:abort({bad_type, Name});
        Other ->
            Other
    end.

get_ref(Name, Default) ->
    get_pt(Name, Default).

request_ref(Alias, Name) ->
    call(Alias, {get_ref, Name}).

close_table(Alias, Name) ->
    call(Alias, {close_table, Name}).

clear_table(#{alias := Alias, name := Name}) ->
    case Name of
       {admin, _} -> mnesia:abort({bad_type, Name});
       {_}        -> mnesia:abort({no_exists, Name});
       _ ->
           call(Alias, {clear_table, Name})
    end;
clear_table(Name) ->
    clear_table(get_ref(Name)).

add_aliases(Aliases) ->
    call([], {add_aliases, Aliases}).

remove_aliases(Aliases) ->
    call([], {remove_aliases, Aliases}).

read_info(Alias, Tab, K, Default) ->
    read_info_(get_ref({admin, Alias}), Tab, K, Default).

read_info(Alias, Tab) ->
    read_all_info_(get_ref({admin, Alias}), Tab).

read_info(#{alias := _, name := Tab} = TRec) ->
    read_all_info_(TRec, Tab).

read_all_info_(ARef, Tab) ->
    Pat = [{ {{info,Tab,'$1'},'$2'}, [], [{{'$1','$2'}}] }],
    mrdb_select:select(ARef, Pat, infinity).

read_info_(ARef, Tab, K, Default) ->
    EncK = mnesia_rocksdb_lib:encode_key({info, Tab, K}, sext),
    get_info_res(mrdb:rdb_get(ARef, EncK, []), Default).

get_info_res(Res, Default) ->
    case Res of
        not_found ->
            Default;
        {ok, Bin} ->
            %% no fancy tricks when encoding/decoding info values
            binary_to_term(Bin);
        {error, E} ->
            error(E)
    end.

%% Admin info: metadata written by the admin proc to keep track of
%% the derived status of tables (such as detected version and encoding
%% of existing standalone tables.)
%%
write_admin_info(K, V, Alias, Name) ->
    mrdb:rdb_put(get_ref({admin, Alias}),
                 admin_info_key(K, Name),
                 term_to_binary(V)).

read_admin_info(K, Alias, Name) ->
    EncK = admin_info_key(K, Name),
    case mrdb:rdb_get(get_ref({admin,Alias}), EncK) of
        {ok, Bin} ->
            {ok, binary_to_term(Bin)};
        _ ->
            error
    end.

delete_admin_info(K, Alias, Name) ->
    EncK = admin_info_key(K, Name),
    mrdb:rdb_delete(get_ref({admin, Alias}), EncK).

admin_info_key(K, Name) ->
    mnesia_rocksdb_lib:encode_key({admin_info, Name, K}, sext).

%% Table metadata info maintained by users
%%
write_info(Alias, Tab, K, V) ->
    write_info_(get_ref({admin, Alias}), Tab, K, V).

write_info_(Ref, Tab, K, V) ->
    write_info_encv(Ref, Tab, K, term_to_binary(V)).

write_info_encv(Ref, Tab, K, V) ->
    EncK = mnesia_rocksdb_lib:encode_key({info,Tab,K}, sext),
    maybe_write_standalone_info(Ref, K, V),
    mrdb:rdb_put(Ref, EncK, V, []).

delete_info(Alias, Tab, K) ->
    delete_info_(get_ref({admin, Alias}), Tab, K).

delete_info_(Ref, Tab, K) ->
    EncK = mnesia_rocksdb_lib:encode_key({info, Tab, K}, sext),
    maybe_delete_standalone_info(Ref, K),
    mrdb:rdb_delete(Ref, EncK, []).

maybe_write_standalone_info(Ref, K, V) ->
    case Ref of
        #{type := standalone, vsn := 1, db_ref := DbRef} ->
            EncK = mnesia_rocksdb_lib:encode_key(K, sext),
            Key = <<?INFO_TAG, EncK/binary>>,
            EncV = mnesia_rocksdb_lib:encode_val(V, term),
            rocksdb:put(DbRef, Key, EncV, []);
        _ ->
            ok
    end.

maybe_delete_standalone_info(Ref, K) ->
    case Ref of
        #{type := standalone, vsn := 1, db_ref := DbRef} ->
            EncK = mnesia_rocksdb_lib:encode_key(K, sext),
            Key = <<?INFO_TAG, EncK/binary>>,
            rocksdb:delete(DbRef, Key, []);
        _ ->
            ok
    end.

write_table_property(Alias, Tab, Prop) when is_tuple(Prop), size(Prop) >= 1 ->
    call(Alias, {write_table_property, Tab, Prop}).

migrate_standalone(Alias, Tabs) ->
    migrate_standalone(Alias, Tabs, undefined).

migrate_standalone(Alias, Tabs, Rpt0) ->
    Rpt = case Rpt0 of
              undefined -> undefined;
              To -> #{to => To, tag => migrate_standalone}
          end,
    call(Alias, {migrate, Tabs, Rpt}).

-spec call(alias() | [], req()) -> no_return() | any().
call(Alias, Req) ->
    call(Alias, Req, infinity).

call(Alias, Req, Timeout) ->
    case gen_server:call(?MODULE, {Alias, Req}, Timeout) of
        {abort, Reason} ->
            mnesia:abort(Reason);
        {error, {mrdb_abort, Reason}} ->
            mnesia:abort(Reason);
        Reply ->
            Reply
    end.

start_link() ->
    gen_server:start_link({local, ?MODULE}, ?MODULE, [], []).

init([]) ->
    _ = maybe_initial_meta(),  %% bootstrap pt
    Opts = default_opts(),
    process_flag(trap_exit, true),
    ensure_cf_cache(),
    mnesia:subscribe({table, schema, simple}),
    {ok, recover_state(#st{default_opts = Opts})}.

recover_state(St0) ->
    Meta = maps:to_list(meta()),
    {Admins, Tabs} = lists:partition(fun is_admin/1, Meta),
    recover_tabs(Tabs, recover_admins(Admins, St0)).

is_admin({{admin,_},_}) -> true;
is_admin(_            ) -> false.

recover_admins(Admins, St) ->
    lists:foldl(fun recover_admin/2, St, Admins).

recover_admin({{admin,Alias} = T, #{db_ref := DbRef,
                                    cf_handle := CfH,
                                    mountpoint := MP} = R},
              #st{backends = Backends} = St) ->
    case cf_is_accessible(DbRef, CfH) of
        true ->
            B = #{cf_info => #{T => R},
                  db_ref => DbRef,
                  mountpoint => MP},
            St#st{backends = Backends#{Alias => B}};
        false ->
            error({cannot_access_alias_db, Alias})
    end.

recover_tabs(Tabs, St) ->
    lists:foldl(fun recover_tab/2, St, Tabs).

recover_tab({T, #{db_ref := DbRef,
                  cf_handle := CfH,
                  alias := Alias} = R}, St) ->
    case cf_is_accessible(DbRef, CfH) of
        true ->
            update_cf(Alias, T, R, St);
        false ->
            error({cannot_access_table, T})
    end;
recover_tab(_, St) ->
    St.


%% TODO: generalize
get_aliases() ->
    %% Return a list of registered aliases paired with alias-specific options
    [{rocksdb_copies, []}].

default_opts() ->
    %% TODO: make this configurable
    [].

alias_opts(Alias) ->
    %% TODO: User should have a way to configure rocksdb options for the admin db
    %% of a user-defined alias.
    proplists:get_value(Alias, get_aliases(), []).

maybe_load_admin_db({Alias, Opts}, #st{backends = Bs} = St) ->
    case maps:find(Alias, Bs) of
        {ok, #{db_ref := _}} ->
            %% already open
            St;
        error ->
            try_load_admin_db(Alias, Opts, St)
    end.

try_load_admin_db(Alias, AliasOpts, #st{ backends = Bs
                                       , default_opts = DefaultOpts} = St) ->
    case load_admin_db(Alias, AliasOpts ++ DefaultOpts) of
        {ok, #{cf_info := CfI0, mountpoint := MP} = AdminDb} ->
            %% We need to store the persistent ref explicitly here,
            %% since mnesia knows nothing of our admin table.
            AdminTab = {admin, Alias},
            Stats = mrdb_stats:new(),
            CfI = update_cf_info(AdminTab, #{ status => open
                                            , name => AdminTab
                                            , vsn => ?VSN
                                            , encoding => {sext,{value,term}}
                                            , attr_pos => #{key => 1,
                                                            value => 2}
                                            , stats => Stats
                                            , mountpoint => MP
                                            , properties =>
                                                #{ attributes => [key, val]
                                                 }}, CfI0),
            PTs = maps:filter(
                    fun(T, _) ->
                            case T of
                                {admin,_}   -> true;
                                {ext, _, _} -> true;
                                _ -> false
                            end
                    end, CfI),
            put_pts_map(PTs),
            Bs1 = Bs#{Alias => AdminDb#{cf_info => CfI}},
            St#st{backends = Bs1};
        {error, _} = Error ->
            mnesia_lib:fatal("Cannot load admin db for alias ~p: ~p~n",
                             [Alias, Error])
    end.

-spec handle_call({alias(), req()}, any(), st()) -> gen_server_reply().
handle_call({set_and_cache_env, Key, Value}, _From, St) ->
    Res = set_and_cache_env_(Key, Value),
    {reply, Res, St};
handle_call({[], {add_aliases, Aliases}}, _From, St) ->
    St1 = do_add_aliases(Aliases, St),
    {reply, ok, St1};
handle_call({[], {remove_aliases, Aliases}}, _From, St) ->
    St1 = do_remove_aliases(Aliases, St),
    {reply, ok, St1};
handle_call({Alias, Req}, _From, St) ->
    handle_call_for_alias(Alias, Req, St);
handle_call(_Req, _From, St) ->
    {reply, {error, unknown_request}, St}.

-spec handle_cast(any(), st()) -> gen_server_noreply().
handle_cast(_Msg, St) ->
    {noreply, St}.

-spec handle_info(any(), st()) -> gen_server_noreply().
handle_info({mnesia_table_event, Event}, St) ->
    case Event of
        {write, {schema, Tab, Props}, _} ->
            case find_cf(Tab, St) of
                error ->
                    {noreply, St};
                #{} = Cf ->
                    case try_refresh_cf(Cf, Props, St) of
                        false ->
                            {noreply, St};
                        {true, NewCf, St1} ->
                            maybe_update_pt(Tab, NewCf),
                            {noreply, St1}
                    end
            end;
       _ ->
            {noreply, St}
    end;
handle_info(_Msg, St) ->
    {noreply, St}.

terminate(shutdown, St) ->
    close_all(St),
    ok;
terminate(_, _) ->
    ok.

code_change(_FromVsn, St, _Extra) ->
    {ok, St}.

-spec handle_call_for_alias(alias(), req(), st()) -> gen_server_reply().
handle_call_for_alias(Alias, Req, #st{backends = Backends} = St) ->
    case maps:find(Alias, Backends) of
        {ok, Backend} ->
            try handle_req(Alias, Req, Backend, St)
            catch
                error:E:ST ->
                    io:fwrite(standard_io, "CAUGHT error:~p / ~p~n",
                              [E, ST]),
                    {reply, {error, E}, St}
            end;
        error ->
            {reply, {error, unknown_alias}, St}
    end.

do_add_aliases(Aliases, St) ->
    New = [{A, alias_opts(A)} || A <- Aliases,
                                 not is_open(A, St)],
    lists:foldl(fun maybe_load_admin_db/2, St, New).

do_remove_aliases(Aliases, #st{backends = Bs} = St) ->
    Known = intersection(Aliases, maps:keys(Bs)),
    lists:foldl(fun remove_admin_db/2, St, Known).

intersection(A, B) ->
    A -- (A -- B).

-spec handle_req(alias(), req(), backend(), st()) -> gen_server_reply().
handle_req(Alias, {create_table, Name, Props}, Backend, St) ->
    case find_cf(Alias, Name, Backend, St) of
        {ok, TRec} ->
            {reply, {ok, TRec}, St};
        error ->
            case create_trec(Alias, Name, Props, Backend, St) of
                {ok, NewCf} ->
                    St1 = update_cf(Alias, Name, NewCf, St),
                    {reply, {ok, NewCf}, maybe_update_main(Alias, Name, create, St1)};
                {error, _} = Error ->
                    {reply, Error, St}
            end
    end;
handle_req(Alias, {load_table, Name, Props}, Backend, St) ->
    try
    case find_cf(Alias, Name, Backend, St) of
        {ok, #{status := open} = TRec} ->
            {reply, {ok, TRec}, St};
        {ok, #{status := created} = TRec} ->
            handle_load_table_req(Alias, Name, TRec, Backend, St);
        _ ->
            case create_trec(Alias, Name, Props, Backend, St) of
                {ok, NewCf} ->
                    St1 = update_cf(Alias, Name, NewCf, St),
                    Backend1 = maps:get(Alias, St1#st.backends),
                    {ok, TRec} = find_cf(Alias, Name, Backend1, St1),
                    handle_load_table_req(Alias, Name, TRec, Backend1, St1);
                {error, _} = Error ->
                    {reply, {abort, Error}, St}
            end
    end
    catch
        error:E:ST ->
            ?log(error, "CAUGHT error:~p (Tab: ~p) / ~p", [E, Name, ST]),
            {reply, {error, E}, St}
    end;
handle_req(_Alias, {prep_close, Name}, Backend, St) ->
    ok_reply(do_prep_close(Name, Backend, St), St);
handle_req(Alias, {close_table, Name}, Backend, St) ->
    ok_reply(do_close_table(Alias, Name, Backend, St), St);
handle_req(Alias, {delete_table, Name}, Backend, St) ->
    case do_delete_table(Alias, Name, Backend, St) of
        {ok, St1} ->
            {reply, ok, maybe_update_main(Alias, Name, delete, St1)};
        {error, not_found} ->
            {reply, ok, St}
    end;
handle_req(Alias, {clear_table, Name}, Backend, #st{} = St) ->
    case find_cf(Alias, Name, Backend, St) of
        {ok, #{ status := open
              , type := column_family
              , db_ref := DbRef
              , cf_handle := CfH} = Cf} ->
            CfName = tab_to_cf_name(Name),
            ok = rocksdb:drop_column_family(DbRef, CfH),
            {ok, CfH1} = rocksdb:create_column_family(DbRef, CfName, cfopts(rocksdb_opts_from_trec(Cf))),
            ok = rocksdb:destroy_column_family(DbRef, CfH),
            Cf1 = Cf#{cf_handle := CfH1},
            St1 = update_cf(Alias, Name, Cf1, St),
            put_pt(Name, Cf1),
            {reply, ok, St1};
        _ ->
            {reply, {error, not_found}, St}
    end;
handle_req(Alias, {get_ref, Name}, Backend, #st{} = St) ->
    case find_cf(Alias, Name, Backend, St) of
        {ok, #{status := open} = Ref} ->
            {reply, {ok, Ref}, St};
        {ok, _} ->      % not open - treat as not_found
            {reply, {error, not_found}, St};
        error ->
            {reply, {error, not_found}, St}
    end;
handle_req(_Alias, {related_resources, Tab}, Backend, St) ->
    Res = get_related_resources(Tab, Backend),
    {reply, Res, St};
handle_req(Alias, {write_table_property, Tab, Prop}, Backend, St) ->
    case find_cf(Alias, Tab, Backend, St) of
        {ok, #{status := opens} = Cf0} ->
            case mnesia_schema:schema_transaction(
                   fun() ->
                           erase_pt(Tab),
                           Cf = update_user_properties(Prop, Cf0),
                           St1 = update_cf(Alias, Tab, Cf, St),
                           put_pt(Tab, Cf),
                           St1
                   end) of
                {atomic, NewSt} ->
                    {reply, ok, NewSt};
                {aborted, _} ->
                    {reply, {error, badarg}, St}
            end;
        _ ->
            {reply, {error, not_found}, St}
    end;
handle_req(Alias, {migrate, Tabs0, Rpt}, Backend, St) ->
    case prepare_migration(Alias, Tabs0, Rpt, St) of
        {ok, Tabs} ->
            {Res, St1} = do_migrate_tabs(Alias, Tabs, Backend, Rpt, St),
            {reply, Res, St1};
        {error, _} = Error ->
            {reply, Error, St}
    end.

handle_load_table_req(Alias, Name, TRec, Backend, St) ->
    case create_table_from_trec(Alias, Name, TRec, Backend, St) of
        {ok, TRec1, St1} ->
            TRec2 = TRec1#{status => open},
            St2 = update_cf(Alias, Name, TRec2, St1),
            ?log(debug, "Table loaded ~p", [Name]),
            put_pt(Name, TRec2),
            {reply, {ok, TRec2}, St2};
        {error, _} = Error ->
            {reply, Error, St}
    end.

%% if an index table has been created or deleted, make sure the main
%% ref reflects it.
maybe_update_main(Alias, {Main, index, I}, Op, St) ->
    case find_cf_from_state(Alias, Main, St) of
        {ok, #{properties := #{index := Index} = Props} = CfM} ->
            case {Op, lists:member(I, Index)} of
                {delete, true} ->
                    CfM1 = CfM#{properties => Props#{index => Index -- [I]}},
                    delete_info(Alias, Main, {index_consistent, I}),
                    maybe_update_pt(Main, CfM1),
                    update_cf(Alias, Main, CfM1, St);
                {create, _} ->
                    %% Due to a previous bug, this marker might linger
                    %% In any case, it mustn't be there for a newly created index
                    delete_info(Alias, Main, {index_consistent, I}),
                    St;
                _ ->
                    St
            end;
        _ ->
            %% Might happen, perhaps. Don't worry about it here
            St
    end;
maybe_update_main(_, _, _, St) ->
    St.


%% The pt may not have been created yet. If so, don't do it here.
maybe_update_pt(Name, Ref) ->
    case get_pt(Name, error) of
        error ->
            ok;
        _Old ->
            put_pt(Name, Ref)
    end.

ok_reply({ok, St}, _) ->
    {reply, ok, St};
ok_reply({error, _} = Error, St) ->
    {reply, {abort, Error}, St}.

get_related_resources(Tab, #{cf_info := CfInfo}) ->
    F = fun(K, _, Acc) ->
                acc_related_to(Tab, K, Acc)
        end,
    maps:fold(F, [], CfInfo).

acc_related_to(T, {T, _, _} = Tab, Acc) ->
    [Tab | Acc];
acc_related_to(_, _, Acc) ->
    Acc.

update_cf(Alias, Name, Cf, #st{backends = Bs} = St) ->
    #{cf_info := CfI} = B = maps:get(Alias, Bs),
    CfI1 = update_cf_info(Name, Cf, CfI),
    St#st{backends = Bs#{Alias => B#{cf_info => CfI1}}}.

update_cf_info(Name, Cf, CfI) ->
    Cf1 = case maps:find(Name, CfI) of
              {ok, Cf0} ->
                  maps:merge(Cf0, Cf);
              error ->
                  Cf
          end,
    CfI#{Name => Cf1}.

delete_cf(Alias, Name, #st{backends = Bs} = St) ->
    #{cf_info := CfI} = B = maps:get(Alias, Bs),
    CfI1 = maps:remove(Name, CfI),
    St#st{backends = Bs#{Alias => B#{cf_info => CfI1}}}.

find_cf_from_state(Alias, Name, #st{backends = Backends} = St) ->
    case maps:find(Alias, Backends) of
        {ok, Backend} ->
            find_cf(Alias, Name, Backend, St);
        error ->
            {error, not_found}
    end.

find_cf(Name, #st{backends = Backends}) ->
    maps:fold(
      fun(_Alias, #{cf_info := CfI}, Acc) ->
              case maps:find(Name, CfI) of
                  {ok, Cf} -> Cf;
                  error    -> Acc
              end
      end, error, Backends).

find_cf(Alias, Name, #{cf_info := CfI}, #st{standalone = Ts}) ->
    case maps:find(Name, CfI) of
        {ok, _} = Ok ->
            Ok;
        error ->
            maps:find({Alias, Name}, Ts)
    end.

get_table_mountpoint(Alias, Name, #st{standalone = Ts}) ->
    case maps:find({Alias, Name}, Ts) of
        {ok, #{mountpoint := MP}} ->
            {ok, MP};
        _ ->
            error
    end.

cf_is_accessible(DbRef, CfH) ->
    try _ = estimated_num_keys(DbRef, CfH),
        true
    catch
        error:_ -> false
    end.

-dialyzer({nowarn_function, estimated_num_keys/2}).
estimated_num_keys(DbRef, CfH) ->
    case rocksdb:get_property(DbRef, CfH, <<"rocksdb.estimate-num-keys">>) of
        {error, _} -> 0;
        {ok, Bin} ->
            %% return value mis-typed in rocksdb as string()
            binary_to_integer(Bin)
    end.

create_trec(Alias, Name, Props, Backend, St) ->
    %% io:fwrite("do_create_table(~p, ~p, ~p, ~p)~n", [Alias, Name, Backend, St]),
    %% TODO: we're doing double-checking here
    case find_cf(Alias, Name, Backend, St) of
        {ok, #{status := open}} ->
            {error, exists};
        {ok, TRec0} ->
            do_create_trec(Alias, Name, Props, TRec0, St);
        _Other ->
            do_create_trec(Alias, Name, Props, #{}, St)
    end.

do_create_trec(Alias, Name, Props, TRec0, #st{} = St) ->
    Type = case rdb_opt_standalone(Props) of
               true -> standalone;
               false -> column_family
           end,
    PMap = props_to_map(Name, Props),
    {ok, maybe_map_retainer(
           Alias, Name,
           maybe_map_index(
             Alias, Name,
             maybe_map_attrs(
               TRec0#{ semantics   => semantics(Name, PMap)
                     , name        => Name
                     , type        => Type
                     , alias       => Alias
                     , properties  => PMap
                     , status      => created })), St)}.

create_table_from_trec(Alias, Name, #{cf_handle := CfH, db_ref := DbRef} = R,
                       _Backend, St) ->
    case cf_is_accessible(DbRef, CfH) of
        true ->
            R1 = check_version_and_encoding(R),
            {ok, R1, update_cf(Alias, Name, R1, St)};
        false ->
            {stop, {cf_not_accessible, {Alias, Name}}, St}
    end;
create_table_from_trec(Alias, Name, #{type := column_family} = TRec,
                       #{db_ref := DbRef} = Backend, St) ->
    case should_we_migrate_standalone(TRec) of
        false ->
            create_table_as_cf(Alias, Name, TRec#{db_ref => DbRef}, St);
        {false, MP} ->
            create_table_as_standalone(Alias, Name, true, MP, TRec, St);
        {true, MP} ->
            ?log(debug, "will create ~p as standalone and migrate", [Name]),
            case create_table_as_standalone(Alias, Name, false, MP, TRec, St) of
                {ok, OldTRec, _} ->
                    ?log(info, "Migrating ~p to column family", [Name]),
                    create_cf_and_migrate(Alias, Name, OldTRec, TRec, Backend, undefined, St);
                _Other ->
                    create_table_as_cf(Alias, Name, TRec#{db_ref => DbRef}, St)
            end
   end;
create_table_from_trec(Alias, Name, #{type := standalone} = TRec, _, St) ->
    {Exists, MP} = table_exists_as_standalone(Name),
    create_table_as_standalone(Alias, Name, Exists, MP, TRec, St).

create_cf_and_migrate(Alias, Name, OldTRec, TRec, #{db_ref := DbRef}, Rpt, St) ->
    ?log(debug, "Migrate to cf (~p)", [Name]),
    {ok, NewCf, St1} = create_table_as_cf(
                         Alias, Name, TRec#{db_ref => DbRef}, St),
    {ok, St2} = migrate_standalone_to_cf(OldTRec, NewCf, Rpt, St1),
    {ok, NewCf, St2}.

%% Return {Migrate, MP} iff table exists standalone; just false if it doesn't
should_we_migrate_standalone(#{name := Name}) ->
    case table_exists_as_standalone(Name) of
        {true, MP} ->
            case auto_migrate_to_cf(Name) of
                true ->
                    {true, MP};
                false ->
                    {false, MP}
            end;
        {false, _} ->
            false
    end.

prepare_migration(Alias, Tabs, Rpt, St) ->
    Res = lists:map(fun(T) ->
                            prepare_migration_(Alias, T, St)
                    end, Tabs),
    Res1 = add_related_tabs(Res, maps:get(Alias, St#st.backends), Alias, St),
    case [E || {error, _} = E <- Res1] of
        [] ->
            rpt(Rpt, "Will migrate ~p~n", [[T || {T,_,_} <- Res1]]),
            {ok, Res1};
        [_|_] = Errors ->
            rpt(Rpt, "Errors encountered: ~p~n", [Errors]),
            {error, Errors}
    end.

rpt(Rpt, Fmt, Args) ->
    rpt(Rpt, erlang:system_time(millisecond), Fmt, Args).

rpt(undefined, _, _, _) -> ok;
rpt(#{to := Rpt} = R, Time, Fmt, Args) ->
    Rpt ! {mnesia_rocksdb, report, R#{time => Time, fmt => Fmt, args => Args}},
    ok.

maybe_progress(#{to := To}, C) when C rem 100000 =:= 0 ->
    To ! {mnesia_rocksdb, report, progress};
maybe_progress(_, _) ->
    ok.

add_related_tabs(Ts, Backend, Alias, St) ->
    lists:flatmap(
      fun({error,_} = E) -> [E];
         ({T, _, _} = TI) ->
              [TI | [prepare_migration_(Alias, Rel, St)
                     || Rel <- get_related_resources(T, Backend)]]
      end, Ts).

prepare_migration_(Alias, T, #st{} = St) ->
    {TName, Opts} = case T of
                        {_, Map} when is_map(Map) -> T;
                        _ -> {T, #{}}
                    end,
    case find_cf_from_state(Alias, TName, St) of
        {ok, #{type := standalone} = TRec} ->
            TRec1 = apply_migration_opts(
                      Opts,
                      maps:without([db_ref, type, cf_info, cf_handle,
                                    encoding, mountpoint, status], TRec)),
            {TName, TRec, TRec1};
        {ok, _} ->
            {error, {not_standalone, TName}};
        error ->
            {error, {no_such_table, TName}}
    end.

do_migrate_tabs(Alias, Tabs, Backend, Rpt, St) ->
    lists:mapfoldl(fun(T, St1) ->
                        do_migrate_table(Alias, T, Backend, Rpt, St1)
                end, St, Tabs).

do_migrate_table(Alias, {Name, OldTRec, TRec0}, Backend, Rpt, St) when is_map(TRec0) ->
    T0 = erlang:system_time(millisecond),
    rpt(Rpt, T0, "Migrate ~p~n", [Name]),
    TRec = maps:without([encoding, vsn], TRec0),
    maybe_write_user_props(TRec),
    {ok, CF, St1} = create_cf_and_migrate(Alias, Name, OldTRec,
                                          TRec, Backend, Rpt, St),
    put_pt(Name, CF),
    T1 = erlang:system_time(millisecond),
    rpt(Rpt, T1, "~nDone (~p)~n", [Name]),
    Time = T1 - T0,
    io:fwrite("~p migrated, ~p ms~n", [Name, Time]),
    {{Name, {ok, Time}}, St1}.

migrate_standalone_to_cf(OldTRec, #{name := T, alias := Alias} = TRec,
                         Rpt, #st{standalone = Ts} = St) ->
    ChunkSz = chunk_size(TRec),
    KeyPos = mnesia_rocksdb_lib:keypos(T),
    migrate_to_cf(mrdb:select(OldTRec, [{'_',[],['$_']}], ChunkSz),
                  TRec, OldTRec, KeyPos, set_count(0, Rpt)),
    case maps:is_key({Alias,T}, Ts)
         andalso table_is_empty(OldTRec) of
        true ->
            St1 = close_and_delete_standalone(OldTRec, St),
            {ok, St1};
        false ->
            {ok, St}
    end.

migrate_to_cf({L, Cont}, Cf, DbRec, KeyPos, Rpt) ->
    Count0 = get_count(Rpt),
    Count = mrdb:as_batch(
              Cf,
              fun(New) ->
                      mrdb:as_batch(
                        DbRec,
                        fun(Old) ->
                                lists:foldl(
                                  fun(Obj, C) ->
                                          mrdb:insert(New, Obj),
                                          mrdb:delete(Old, element(KeyPos,Obj)),
                                          maybe_progress(Rpt, C),
                                          C + 1
                                  end, Count0, L)
                        end)
              end),
    migrate_to_cf(mrdb_select:select(Cont), Cf, DbRec, KeyPos, set_count(Count, Rpt));
migrate_to_cf('$end_of_table', _, _, _, _) ->
    ok.

get_count(undefined) ->
    0;
get_count(R) when is_map(R) ->
    maps:get({count}, R, 0).

set_count(_, undefined) ->
    undefined;
set_count(Count, R) when is_map(R) ->
    R#{{count} => Count}.

chunk_size(_) ->
    300.

maybe_write_user_props(#{name := T, properties := #{user_properties := UPMap}}) ->
    %% The UP map is #{Key => Prop}, where element(1, Prop) == Key
    UPs = maps:values(UPMap),
    SchemaProps = mnesia:table_info(T, user_properties),
    WritePs = props_to_write(UPs, SchemaProps),
    DelPs = props_to_delete(UPs, SchemaProps),
    case {WritePs, DelPs} of
        {[], []} -> ok;
        _ ->
            mnesia_schema:schema_transaction(
              fun() ->
                      [mnesia_schema:do_write_table_property(T, P)
                       || P <- WritePs],
                      [mnesia_schema:do_delete_table_property(T, K)
                       || K <- DelPs]
              end)
    end;
maybe_write_user_props(#{} = TRec) ->
    TRec.

props_to_write(UPs, SchemaProps) ->
    %% Include both new and modified
    [P || P <- UPs,
          not lists:member(P, SchemaProps)].

props_to_delete(UPs, SchemaProps) ->
    lists:filtermap(
      fun(P) ->
              K = element(1, P),
              case lists:keymember(K, 1, UPs) of
                  false -> {true, K};
                  true  -> false
              end
      end, SchemaProps).

apply_migration_opts(Opts, TRec) ->
    TRec1 = trec_without_user_prop(rocksdb_standalone, TRec),
    try maps:fold(fun apply_migration_opt/3, TRec1, Opts)
    catch
        throw:Error ->
            Error
    end.

apply_migration_opt(user_properties, UPs, #{properties := Props} = TRec) ->
    lists:foreach(
      fun(P) when is_tuple(P), size(P) >= 1 -> ok;
         (P) ->
              throw({error, {invalid_user_property, {tname(TRec), P}}})
      end, UPs),
    TRec#{properties => Props#{user_properties => UPs}};
apply_migration_opt(encoding, Enc0, #{properties := Props} = TRec) ->
    case mnesia_rocksdb_lib:check_encoding(Enc0, maps:get(attributes, Props)) of
        {ok, Enc} ->
            update_user_properties({mrdb_encoding, Enc}, TRec);
        {error, _} ->
            throw({error, {invalid_encoding, {tname(TRec), Enc0}}})
    end.

trec_without_user_prop(P, #{properties := #{user_properties := UPs} = Ps} = T) ->
    T#{properties := Ps#{user_properties := maps:remove(P, UPs)}};
trec_without_user_prop(_, TRec) ->
    TRec.

maybe_map_retainer(Alias, {MainTab, retainer, _}, #{properties := Ps0} = Map, St) ->
    {ok, #{properties := #{record_name := RecName}}} =
        find_cf_from_state(Alias, MainTab, St),
    Map#{properties => Ps0#{record_name => RecName}};
maybe_map_retainer(_, _, Map, _) ->
    Map.

maybe_map_index(Alias, {MainTab, index, {Pos, _IxType}}, Map) ->
    Storage = {ext, Alias, mnesia_rocksdb},
    Map#{ ix_vals_f => mnesia_index:index_vals_f(Storage, MainTab, Pos) };
maybe_map_index(_, _, Map) ->
    Map.

maybe_map_attrs(#{name := {_,retainer,_}} = R) ->
    R#{attr_pos => #{key => 2, val => 3}};
maybe_map_attrs(#{name := Name, properties := #{attributes := Attrs}} = R)
  when is_atom(Name) ->
    {AMap, _} = lists:foldl(
                  fun(A, {M, P}) ->
                          {M#{A => P}, P+1}
                  end, {#{}, 2}, Attrs),
    R#{attr_pos => AMap};
maybe_map_attrs(R) ->
    R.

rdb_opt_standalone(Props) ->
    (os:getenv("MRDB_LEGACY") == "true") orelse
        proplists:get_bool(
          rocksdb_standalone, proplists:get_value(user_properties, Props, [])).

auto_migrate_to_cf(Name) ->
    Tabs = application:get_env(mnesia_rocksdb, auto_migrate_to_cf, []),
    lists:member(Name, Tabs).

props_to_map(TabName, Props) when is_atom(TabName) ->
    #{user_properties := UPs} = PMap = maps:without([name, cookie, version],
                                                    maps:from_list(Props)),
    %% Note that user properties can have arity >= 1
    PMap#{user_properties => maps:from_list([{element(1,P), P} || P <- UPs])};
props_to_map({Tab,_,_}, _) ->
    #{main_table => Tab, attributes => [key, val]}.

try_refresh_cf(#{alias := Alias, name := Name, properties := Ps} = Cf, Props, St) ->
    PMap = props_to_map(Name, Props),
    case PMap =:= Ps of
        true -> false;
        false ->
            NewCf = maybe_map_attrs(Cf#{properties => PMap}),
            {true, NewCf, update_cf(Alias, Name, NewCf, St)}
    end;
try_refresh_cf(_, _, _) ->
    false.

update_user_properties(Prop, #{properties := Ps} = Cf) ->
    Key = element(1, Prop),
    UserProps = case maps:find(user_properties, Ps) of
                    {ok, UPs} -> UPs#{Key => Prop};
                    error     -> #{Key => Prop}
                end,
    Cf#{properties => Ps#{user_properties => UserProps}}.

semantics({_,index,_}   , _) -> ordered_set;
semantics({_,retainer,_}, _) -> set;
semantics(T, #{type := Type}) when is_atom(T) -> Type.

table_exists_as_standalone(Name) ->
    MP = mnesia_rocksdb_lib:data_mountpoint(Name),
    Exists = case file:read_link_info(MP) of
        {ok, _}    -> true;
        {error, _} -> false
    end,
    {Exists, MP}.

create_table_as_standalone(Alias, Name, Exists, MP, TRec, St) ->
    case create_table_as_standalone_(Alias, Name, Exists, MP, TRec, St) of
        {ok, #{type := standalone, vsn := Vsn1,
               encoding := Enc1} = Cf, _St1} = Ok ->
            write_admin_info(standalone_vsn_and_enc, {Vsn1, Enc1},
                             Alias, Name),
            case Vsn1 of
                1 ->
                    load_info(Alias, Name, Cf);
                _ ->
                    skip
            end,
            Ok;
        Other ->
            Other
    end.

create_table_as_standalone_(Alias, Name, Exists, MP, TRec, St) ->
    Vsn = check_version(TRec),
    TRec1 = TRec#{vsn => Vsn, encoding => get_encoding(Vsn, TRec)},
    do_open_standalone(true, Alias, Name, Exists, MP, TRec1, St).

do_open_standalone(CreateIfMissing, Alias, Name, Exists, MP, TRec0,
                   #st{standalone = Ts} = St) ->
    Opts = rocksdb_opts_from_trec(TRec0),
    case open_db_(MP, Alias, Opts, [], CreateIfMissing) of
        {ok, #{ cf_info := CfI }} ->
            DbRec = maps:get({ext,Alias,"default"}, CfI),
            CfNames = maps:keys(CfI),
            DbRec1 = DbRec#{ cfs => CfNames,
                             mountpoint => MP },
            TRec = maps:merge(TRec0, DbRec#{type => standalone}),
            TRec1 = guess_table_vsn_and_encoding(Exists, TRec),
            {ok, TRec1, St#st{standalone = Ts#{{Alias, Name} => DbRec1}}};
        {error, _} = Err ->
            ?log(debug, "open_db error: ~p", [Err]),
            Err
    end.

%% When opening a standalone table, chances are it's a legacy table
%% where legacy encoding is already in place. We try to read the
%% first object and apply legacy encoding. If successful, we set
%% legacy encoding in the TRec. If we migrate the data to a column
%% family, we should apply the defined encoding for the cf.
%%
%% The first object can either be an info object (in the legacy case)
%% or a data object, with a sext-encoded key, and a term_to_binary-
%% encoded object as value, where the key position is set to [].
%% The info objects would be sext-encoded key + term-encoded value.
guess_table_vsn_and_encoding(false, TRec) ->
    TRec;
guess_table_vsn_and_encoding(true, #{properties := #{attributes := As},
                                     alias := Alias, name := Name} = R) ->
    case read_admin_info(standalone_vsn_and_enc, Alias, Name) of
        {ok, {V, E}} ->
            R#{vsn => V, encoding => E};
        error ->
            R1 = set_default_guess(R),
            mrdb:with_rdb_iterator(
              R1, fun(I) ->
                          guess_table_vsn_and_encoding_(
                            mrdb:rdb_iterator_move(I, first), I, As, R1)
                  end)
    end.

set_default_guess(#{type := standalone} = R) ->
    case application:get_env(mnesia_rocksdb, standalone_default_vsn, ?VSN) of
        1 ->
            R#{vsn => 1, encoding => {sext, {object, term}}};
        V ->
            R#{vsn => V}
    end.

guess_table_vsn_and_encoding_({ok, K, V}, _I, As, R) ->
    Arity = length(As) + 1,
    case K of
        <<?INFO_TAG, EncK/binary>> ->
            try _ = {mnesia_rocksdb_lib:decode(EncK, sext),
                     mnesia_rocksdb_lib:decode(V, term)},
                %% This is a vsn 1 standalone table
                R#{vsn => 1, encoding => {sext, {object, term}}}
            catch
                error:_ ->
                    R
            end;
        _ ->
            Enc = guess_obj_encoding(K, V, Arity),
            R#{encoding => Enc}
   end;
guess_table_vsn_and_encoding_(_Other, _, _, R) ->
    R.

guess_obj_encoding(K, V, Arity) ->
    {guess_key_encoding(K), guess_val_encoding(V, Arity)}.

guess_encoding(Bin) ->
    try {sext, sext:decode(Bin)}
    catch
        error:_ ->
            try {term, binary_to_term(Bin)}
            catch
                error:_ -> raw
            end
    end.

guess_key_encoding(Bin) ->
    case guess_encoding(Bin) of
        raw -> raw;
        {Enc, _} -> Enc
    end.

guess_val_encoding(Bin, Arity) ->
    case guess_encoding(Bin) of
        raw -> {value, raw};
        {Enc, Term} ->
            if is_tuple(Term), size(Term) == Arity,
               element(2, Term) == [] ->
                   {object, Enc};
               true ->
                   {value, Enc}
            end
    end.

%% This is slightly different from `rocksdb:is_empty/1`, since it allows
%% for the presence of some metadata, and still considers it empty if there
%% is no user data.
table_is_empty(#{} = DbRec) ->
    Start = iterator_data_start(DbRec),
    mrdb:with_rdb_iterator(
      DbRec, fun(I) ->
                     case mrdb:rdb_iterator_move(I, Start) of
                         {ok, _, _} -> false;
                         _          -> true
                     end
             end).

iterator_data_start(#{vsn := 1}) -> <<?DATA_START>>;
iterator_data_start(_)           -> first.

load_info(Alias, Name, Cf) ->
    ARef = get_ref({admin, Alias}),
    mrdb:with_rdb_iterator(
      Cf, fun(I) ->
                  load_info_(rocksdb:iterator_move(I, first), I, ARef, Name)
          end).

load_info_(Res, I, ARef, Tab) ->
    case Res of
        {ok, << ?INFO_TAG, K/binary >>, V} ->
            DecK = mnesia_rocksdb_lib:decode_key(K),
            case read_info_(ARef, Tab, DecK, undefined) of
                undefined ->
                    write_info_encv(ARef, Tab, DecK, V);
                <<131,_/binary>> = Value ->
                    %% Due to a previous bug, info values could be double-encoded with binary_to_term()
                    try binary_to_term(Value) of
                        _DecVal ->
                            %% We haven't been storing erlang-term encoded data as info,
                            %% so assume this is double-encoded and correct
                            write_info_encv(ARef, Tab, DecK, Value)
                    catch
                        error:_ ->
                            skip
                    end;
                _ ->
                    skip
            end,
            load_info_(rocksdb:iterator_move(I, next), I, ARef, Tab);
        _ ->
            ok
    end.

check_version(TRec) ->
    user_property(mrdb_version, TRec, ?VSN).

check_version_and_encoding(#{} = TRec) ->
    Vsn = check_version(TRec),
    Encoding = get_encoding(Vsn, TRec),
    set_access_type(TRec#{vsn => Vsn, encoding => Encoding}).

set_access_type(R) ->
    R#{access_type => access_type_(R)}.

access_type_(#{semantics := bag}) -> legacy;
access_type_(#{properties := #{user_properties := #{rocksdb_access_type := T}}}) ->
    valid_access_type(T);
access_type_(_) ->
    valid_access_type(application:get_env(mnesia_rocksdb, default_access_type, legacy)).

valid_access_type(T) when T==legacy; T==direct -> T;
valid_access_type(T) ->
    mrdb:abort({invalid_access_type, T}).

%% This access function assumes that the requested user property is
%% a 2-tuple. Mnesia allows user properties to be any non-empty tuple.
user_property(P, #{properties := #{user_properties := UPs}}, Default) ->
    case maps:find(P, UPs) of
        {ok, {_, V}} -> V;
        error        -> Default
    end;
user_property(_, _, Default) ->
    Default.

tname(#{name := Name}) -> Name.

get_encoding(1, _) -> {sext, {object, term}};
get_encoding(?VSN, TRec) ->
    case user_property(mrdb_encoding, TRec, undefined) of
        undefined ->
            default_encoding(TRec);
        E ->
            check_encoding(E, TRec)
    end.

default_encoding(#{name := Name, semantics := Sem,
                   properties := #{attributes := As}}) ->
    mnesia_rocksdb_lib:default_encoding(Name, Sem, As).

check_encoding(E, #{properties := #{attributes := As}}) ->
    case mnesia_rocksdb_lib:check_encoding(E, As) of
        {ok, Encoding} -> Encoding;
        _Error ->
            mrdb:abort(invalid_encoding)
    end.

rocksdb_opts_from_trec(TRec) ->
    user_property(rocksdb_opts, TRec, []).

create_table_as_cf(Alias, Name, #{db_ref := DbRef} = R, St) ->
    CfName = tab_to_cf_name(Name),
    case create_column_family(DbRef, CfName, cfopts(rocksdb_opts_from_trec(R)), R) of
        {ok, CfH} ->
            R1 = check_version_and_encoding(R#{ cf_handle => CfH
                                              , type => column_family }),
            {ok, R1, update_cf(Alias, Name, R1, St)};
        {error, _} = Error ->
            Error
    end.

create_column_family(DbRef, CfName, CfOpts, R) ->
    Res = case column_family_exists(CfName, R) of
              true ->
                  case find_active_cf_handle(DbRef, CfName) of
                      error ->
                          {error, {no_handle_for_existing_cf, CfName}};
                      {ok, _} = Ok ->
                          Ok
                  end;
              false ->
                  rocksdb:create_column_family(DbRef, CfName, CfOpts)
          end,
    maybe_note_active_cf(Res, CfName),
    Res.

column_family_exists(CfName, #{mountpoint := MP}) ->
    case rocksdb:list_column_families(MP, []) of
        {ok, CFs} ->
            lists:member(CfName, CFs);
        _ ->
            false
    end;
column_family_exists(CfName, #{alias := Alias}) ->
    case get_ref({admin, Alias}, error) of
        error ->
            false;
        Adm ->
            column_family_exists(CfName, Adm)
    end.

%% Column family handle caching ======================================================
%%
%% At least as far as I can tell, there is no way to query erlang-rocksdb for currently
%% active column family handles. This can become an issue e.g. during table migration
%% from standalone to column families, where the meta structures aren't updated until
%% after completed migration. A transient error during migration should be addressable
%% by simply retrying, but if the CF has already been created, and we've lost the handle,
%% there is no easy way to get it back. Unfortunately, if we start caching CFs, we also
%% need to garbage collect them.
%%

-define(CFH_CACHE, mnesia_rocksdb_cf_handle_cache).

ensure_cf_cache() ->
    case ets:info(?CFH_CACHE, name) of
        undefined ->
            ets:new(?CFH_CACHE, [ordered_set, public, named_table]);
        _ ->
            true
    end.

maybe_note_active_cf({ok, CfH}, CfName) ->
    ets:insert(?CFH_CACHE, {{CfName, CfH}});
maybe_note_active_cf(_, _) ->
    false.

find_active_cf_handle(DbRef, CfName) ->
    Candidates = ets:select(?CFH_CACHE, [{{{CfName,'$1'}}, [], ['$1']}]),
    lists:foldl(fun(CfH, Acc) -> check_cfh(DbRef, CfH, CfName, Acc) end, error, Candidates).

check_cfh(DbRef, CfH, CfName, Acc) ->
    case rocksdb:iterator(DbRef, CfH, []) of
        {ok, I} ->
            rocksdb:iterator_close(I),
            {ok, CfH};
        {error, _} ->
            ets:delete(?CFH_CACHE, {CfName, CfH}),
            Acc
    end.

drop_cached_cf(CfName, CfH) ->
    ets:delete(?CFH_CACHE, {CfName, CfH}).

%%
%% ===================================================================================

do_prep_close(Name, Backend, St) ->
    RelTabs = get_related_resources(Name, Backend),
    erase_pt_list([Name | RelTabs]),
    {ok, St}.

close_all(#st{backends = Bs, standalone = Ts}) ->
    persistent_term:erase(?PT_KEY),
    maps:fold(fun close_backend/3, ok, Bs),
    maps:fold(fun close_standalone/3, ok, Ts).

close_backend(_Alias, #{db_ref := DbRef}, _) ->
    _ = rocksdb_close(DbRef),
    ok.

close_standalone({_Alias, _Name}, #{db_ref := DbRef}, _) ->
    _ = rocksdb_close(DbRef),
    ok.

do_close_table(Alias, Name, Backend, #st{standalone = Ts} = St) ->
    case find_cf(Alias, Name, Backend, St) of
        {ok, #{type := column_family} = Cf} ->
            %% We don't actually close column families
            erase_pt(Name),
            {ok, update_cf(Alias, Name, Cf#{status => closed}, St)};
        {ok, #{type := standalone, db_ref := DbRef}} ->
            T = {Alias, Name},
            TRec = maps:get(T, Ts),
            erase_pt(Name),
            St1 = St#st{standalone = Ts#{T => TRec#{status => closed}}},
            _ = rocksdb_close(DbRef),
            {ok, St1};
        error ->
            {error, not_found}
    end.

do_delete_table(Alias, Name, Backend, #st{} = St) ->
    case find_cf(Alias, Name, Backend, St) of
        {ok, Where} ->
            erase_pt(Name),
            case Where of
                #{db_ref := DbRef, cf_handle := CfH, type := column_family} ->
                    rocksdb:drop_column_family(DbRef, CfH),
                    drop_cached_cf(tab_to_cf_name(Name), CfH),
                    rocksdb:destroy_column_family(DbRef, CfH),
                    {ok, delete_cf(Alias, Name, St)};
                #{type := standalone} = R ->
                    St1 = close_and_delete_standalone(R, St),
                    {ok, St1}
            end;
        error ->
            {error, not_found}
    end.

load_admin_db(Alias, Opts) ->
    DbName = {admin, Alias},
    open_db(DbName, Alias, Opts, [DbName], true).

open_db(DbName, Alias, Opts, CFs, CreateIfMissing) ->
    MP = mnesia_rocksdb_lib:data_mountpoint(DbName),
    open_db_(MP, Alias, Opts, CFs, CreateIfMissing).

open_db_(MP, Alias, Opts, CFs0, CreateIfMissing) ->
    Acc0 = #{ mountpoint => MP },
    case filelib:is_dir(MP) of
        false when CreateIfMissing ->
            %% not yet created
            CFs = cfs(CFs0, Opts),
            file:make_dir(MP),
            OpenOpts = filter_opts(
                [
                    {create_if_missing, true},
                    {create_missing_column_families, true},
                    {merge_operator, erlang_merge_operator}
                ],
                Opts,
<<<<<<< HEAD
                rdb_type_extractor:open_opts_allowed()
=======
                ?open_opts_allowed
>>>>>>> 35097c89
            ),
            log_invalid_opts(Opts),
            OpenRes = mnesia_rocksdb_lib:open_rocksdb(MP, OpenOpts, CFs),
            map_cfs(OpenRes, CFs, Alias, Acc0);
        false ->
            {error, enoent};
        true ->
            %% Assumption: even an old rocksdb database file will have at least "default"
            {ok,CFs} = rocksdb:list_column_families(MP, Opts),
            CFs1 = [{CF,[]} || CF <- CFs], %% TODO: this really needs more checking
            map_cfs(rocksdb_open(MP, Opts, CFs1), CFs1, Alias, Acc0)
    end.

log_invalid_opts(Opts) ->
<<<<<<< HEAD
    Combined = rdb_type_extractor:open_opts_allowed() ++ rdb_type_extractor:cf_opts_allowed(),
=======
    Combined = ?open_opts_allowed ++ ?cf_opts_allowed,
>>>>>>> 35097c89
    case lists:filter(fun({Key, _Value}) -> lists:member(Key, Combined) == false end, Opts) of
        [] ->
            ok;
        NonEmptyList ->
            ?log(warning, "The following options will be ingored as they are not supported in erlang's rocksdb:options(): ~p", [NonEmptyList])
    end.

% filter and remove dublicates.
filter_opts(Defaults, Opts, Allowed) ->
    Filtered = lists:filter(fun({Key, _Value}) -> lists:member(Key, Allowed) end, Defaults ++ Opts),
    % de-dublicate and override defaults
    lists:foldl(fun
        ({Key, Value}, Acc) ->
            [{Key, Value} | lists:keydelete(Key, 1, Acc)]
        end,
        [],
        Filtered
    ).


rocksdb_open(MP, Opts, CFs) ->
    %% rocksdb:open(MP, Opts, CFs),
    mnesia_rocksdb_lib:open_rocksdb(MP, Opts, CFs).

is_open(Alias, #st{backends = Bs}) ->
    case maps:find(Alias, Bs) of
        {ok, #{db_ref := _}} ->
            true;
        _ ->
            false
    end.

remove_admin_db(Alias, #st{backends = Bs} = St) ->
    case maps:find(Alias, Bs) of
        {ok, #{db_ref := DbRef, mountpoint := MP}} ->
            close_and_delete(DbRef, MP),
            St#st{backends = maps:remove(Alias, Bs)};
        error ->
            St
    end.

cfs(CFs, Opts) ->
    CfOpts = cfopts(Opts),
    [{"default", CfOpts}] ++ lists:flatmap(fun(Tab) -> admin_cfs(Tab, CfOpts) end, CFs).

cfopts(Opts) ->
<<<<<<< HEAD
    filter_opts([{merge_operator, erlang_merge_operator}], Opts, rdb_type_extractor:cf_opts_allowed()).
=======
    filter_opts([{merge_operator, erlang_merge_operator}], Opts, ?cf_opts_allowed).
>>>>>>> 35097c89

admin_cfs(Tab, CFOpts) when is_atom(Tab) -> [ {tab_to_cf_name(Tab), CFOpts} ];
admin_cfs({_, _, _} = T, CFOpts)         -> [ {tab_to_cf_name(T), CFOpts} ];
admin_cfs({admin, _Alias} = A, CFOpts)   -> [ {tab_to_cf_name(A), CFOpts} ];
admin_cfs({ext, CF}, CFOpts)             -> [ {CF, CFOpts} ];
admin_cfs({info, _} = I, CFOpts)         -> [ {tab_to_cf_name(I), CFOpts} ].


map_cfs({ok, Ref, CfHandles}, CFs, Alias, Acc) ->
    ZippedCFs = lists:zip(CFs, CfHandles),
    %% io:fwrite("ZippedCFs = ~p~n", [ZippedCFs]),
    CfInfo = maps:from_list(
               [{cf_name_to_tab(N, Alias), #{ db_ref => Ref
                                            , cf_handle => H
                                            , alias => Alias
                                            , status => pre_existing
                                            , type => column_family }}
                || {{N,_}, H} <- ZippedCFs]),
    {ok, Acc#{ db_ref => Ref
             , cf_info => CfInfo }}.

tab_to_cf_name(Tab) when is_atom(Tab) -> write_term({d, Tab});
tab_to_cf_name({admin, Alias})        -> write_term({a, Alias});
tab_to_cf_name({info, Tab})           -> write_term({n, Tab});
tab_to_cf_name({Tab, index, I})       -> write_term({i, Tab, I});
tab_to_cf_name({Tab, retainer, R})    -> write_term({r, Tab, R}).

write_term(T) ->
    lists:flatten(io_lib:fwrite("~w", [T])).

cf_name_to_tab(Cf, Alias) ->
    case read_term(Cf) of
        {ok, {d, Table}}    -> Table;
        {ok, {i, Table, I}} -> {Table, index, I};
        {ok, {r, Table, R}} -> {Table, retainer, R};
        {ok, {n, Table}}    -> {info, Table};
        {ok, {a, Alias}}    -> {admin, Alias};
        _ ->
            {ext, Alias, Cf}
    end.

read_term(Str) ->
    case erl_scan:string(Str) of
        {ok, Tokens, _} ->
            erl_parse:parse_term(Tokens ++ [{dot,1}]);
        Other ->
            Other
    end.

%% Prevent reloading of modules in rocksdb itself during runtime, since it
%% can lead to inconsistent state in rocksdb and silent data corruption.
stick_rocksdb_dir() ->
    case code:which(rocksdb) of
        BeamPath when is_list(BeamPath), BeamPath =/= "" ->
            Dir = filename:dirname(BeamPath),
            case code:stick_dir(Dir) of
                ok -> ok;
                error -> warn_stick_dir({error, Dir})
            end;
        Other ->
            warn_stick_dir({not_found, Other})
    end.

warn_stick_dir(Reason) ->
    mnesia_lib:warning("cannot make rocksdb directory sticky:~n~p~n",
                       [Reason]).

close_and_delete_standalone(#{alias := Alias,
                              name := Name,
                              type := standalone,
                              db_ref := DbRef}, St) ->
    case get_table_mountpoint(Alias, Name, St) of
        {ok, MP} ->
            close_and_delete(DbRef, MP),
            delete_admin_info(standalone_vsn_and_enc, Alias, Name),
            St#st{standalone = maps:remove({Alias,Name}, St#st.standalone)};
        error ->
            St
    end.

close_and_delete(DbRef, MP) ->
    try rocksdb_close(DbRef) catch error:_ -> ok end,
    destroy_db(MP, []).

rocksdb_close(undefined) ->
    ok;
rocksdb_close(Ref) ->
    Res = rocksdb:close(Ref),
    erlang:garbage_collect(),
    Res.

destroy_db(MPd, Opts) ->
    destroy_db(MPd, Opts, get_retries()).

%% Essentially same code as above.
destroy_db(MPd, Opts, Retries) ->
    _DRes = destroy_db(MPd, Opts, max(1, Retries), undefined),
    [_|_] = MPd, % ensure MPd is non-empty
    _RmRes = os:cmd("rm -rf " ++ MPd ++ "/*"),
    ok.

destroy_db(_, _, 0, LastError) ->
    {error, LastError};
destroy_db(MPd, Opts, RetriesLeft, _) ->
    case rocksdb:destroy(MPd, Opts) of
        ok ->
            ok;
        %% Check specifically for lock error, this can be caused if
        %% destroy follows quickly after close.
        {error, {error_db_destroy, Err}=Reason} ->
            case lists:prefix("IO error: lock ", Err) of
                true ->
                    SleepFor = get_retry_delay(),
                    timer:sleep(SleepFor),
                    destroy_db(MPd, Opts, RetriesLeft - 1, Reason);
                false ->
                    {error, Reason}
            end;
        {error, Reason} ->
            {error, Reason}
    end.

get_retries() -> 30.
get_retry_delay() -> 10000.<|MERGE_RESOLUTION|>--- conflicted
+++ resolved
@@ -1499,11 +1499,7 @@
                     {merge_operator, erlang_merge_operator}
                 ],
                 Opts,
-<<<<<<< HEAD
                 rdb_type_extractor:open_opts_allowed()
-=======
-                ?open_opts_allowed
->>>>>>> 35097c89
             ),
             log_invalid_opts(Opts),
             OpenRes = mnesia_rocksdb_lib:open_rocksdb(MP, OpenOpts, CFs),
@@ -1518,11 +1514,7 @@
     end.
 
 log_invalid_opts(Opts) ->
-<<<<<<< HEAD
     Combined = rdb_type_extractor:open_opts_allowed() ++ rdb_type_extractor:cf_opts_allowed(),
-=======
-    Combined = ?open_opts_allowed ++ ?cf_opts_allowed,
->>>>>>> 35097c89
     case lists:filter(fun({Key, _Value}) -> lists:member(Key, Combined) == false end, Opts) of
         [] ->
             ok;
@@ -1569,11 +1561,7 @@
     [{"default", CfOpts}] ++ lists:flatmap(fun(Tab) -> admin_cfs(Tab, CfOpts) end, CFs).
 
 cfopts(Opts) ->
-<<<<<<< HEAD
     filter_opts([{merge_operator, erlang_merge_operator}], Opts, rdb_type_extractor:cf_opts_allowed()).
-=======
-    filter_opts([{merge_operator, erlang_merge_operator}], Opts, ?cf_opts_allowed).
->>>>>>> 35097c89
 
 admin_cfs(Tab, CFOpts) when is_atom(Tab) -> [ {tab_to_cf_name(Tab), CFOpts} ];
 admin_cfs({_, _, _} = T, CFOpts)         -> [ {tab_to_cf_name(T), CFOpts} ];
